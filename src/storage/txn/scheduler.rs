// Copyright 2016 PingCAP, Inc.
//
// Licensed under the Apache License, Version 2.0 (the "License");
// you may not use this file except in compliance with the License.
// You may obtain a copy of the License at
//
//     http://www.apache.org/licenses/LICENSE-2.0
//
// Unless required by applicable law or agreed to in writing, software
// distributed under the License is distributed on an "AS IS" BASIS,
// See the License for the specific language governing permissions and
// limitations under the License.

//! Scheduler which schedules the execution of `storage::Command`s.
//!
//! There is one scheduler for each store. It receives commands from clients, executes them against
//! the MVCC layer storage engine.
//!
//! Logically, the data organization hierarchy from bottom to top is row -> region -> store ->
//! database. But each region is replicated onto N stores for reliability, the replicas form a Raft
//! group, one of which acts as the leader. When the client read or write a row, the command is
//! sent to the scheduler which is on the region leader's store.
//!
//! Scheduler runs in a single-thread event loop, but command executions are delegated to a pool of
//! worker thread.
//!
//! Scheduler keeps track of all the running commands and uses latches to ensure serialized access
//! to the overlapping rows involved in concurrent commands. But note that scheduler only ensures
//! serialized access to the overlapping rows at command level, but a transaction may consist of
//! multiple commands, therefore conflicts may happen at transaction level. Transaction semantics
//! is ensured by the transaction protocol implemented in the client library, which is transparent
//! to the scheduler.

use std::boxed::Box;
use std::fmt::{self, Formatter, Debug};
use threadpool::ThreadPool;
use prometheus::HistogramTimer;
use storage::{Engine, Command, Snapshot, StorageCb, Result as StorageResult,
              Error as StorageError, ScanMode};
use kvproto::kvrpcpb::{Context, LockInfo};
use storage::mvcc::{MvccTxn, MvccReader, Error as MvccError};
use storage::{Key, Value, KvPair};
use std::collections::HashMap;
use mio::{self, EventLoop};
use util::transport::SendCh;
use storage::engine::{Result as EngineResult, Callback as EngineCallback, Modify};
use super::Result;
use super::Error;
use super::store::SnapshotStore;
use super::latch::{Latches, Lock};
use super::super::metrics::*;
use server::transport::RaftStoreRouter;

// TODO: make it configurable.
pub const GC_BATCH_SIZE: usize = 512;

/// Process result of a command.
pub enum ProcessResult {
    Res,
    MultiRes { results: Vec<StorageResult<()>> },
    MultiKvpairs { pairs: Vec<StorageResult<KvPair>> },
    Value { value: Option<Value> },
    Locks { locks: Vec<LockInfo> },
    NextCommand { cmd: Command },
    Failed { err: StorageError },
}

/// Message types for the scheduler event loop.
pub enum Msg {
    Quit,
    RawCmd { cmd: Command, cb: StorageCb },
    SnapshotFinished {
        cid: u64,
        snapshot: EngineResult<Box<Snapshot>>,
    },
    ReadFinished { cid: u64, pr: ProcessResult },
    WritePrepareFinished {
        cid: u64,
        cmd: Command,
        pr: ProcessResult,
        to_be_write: Vec<Modify>,
    },
    WritePrepareFailed { cid: u64, err: Error },
    WriteFinished {
        cid: u64,
        pr: ProcessResult,
        result: EngineResult<()>,
    },
}

/// Debug for messages.
impl Debug for Msg {
    fn fmt(&self, f: &mut Formatter) -> fmt::Result {
        match *self {
            Msg::Quit => write!(f, "Quit"),
            Msg::RawCmd { ref cmd, .. } => write!(f, "RawCmd {:?}", cmd),
            Msg::SnapshotFinished { cid, .. } => write!(f, "SnapshotFinished [cid={}]", cid),
            Msg::ReadFinished { cid, .. } => write!(f, "ReadFinished [cid={}]", cid),
            Msg::WritePrepareFinished { cid, ref cmd, .. } => {
                write!(f, "WritePrepareFinished [cid={}, cmd={:?}]", cid, cmd)
            }
            Msg::WritePrepareFailed { cid, ref err } => {
                write!(f, "WritePrepareFailed [cid={}, err={:?}]", cid, err)
            }
            Msg::WriteFinished { cid, .. } => write!(f, "WriteFinished [cid={}]", cid),
        }
    }
}

/// Delivers the process result of a command to the storage callback.
fn execute_callback(callback: StorageCb, pr: ProcessResult) {
    match callback {
        StorageCb::Boolean(cb) => {
            match pr {
                ProcessResult::Res => cb(Ok(())),
                ProcessResult::Failed { err } => cb(Err(err)),
                _ => panic!("process result mismatch"),
            }
        }
        StorageCb::Booleans(cb) => {
            match pr {
                ProcessResult::MultiRes { results } => cb(Ok(results)),
                ProcessResult::Failed { err } => cb(Err(err)),
                _ => panic!("process result mismatch"),
            }
        }
        StorageCb::SingleValue(cb) => {
            match pr {
                ProcessResult::Value { value } => cb(Ok(value)),
                ProcessResult::Failed { err } => cb(Err(err)),
                _ => panic!("process result mismatch"),
            }
        }
        StorageCb::KvPairs(cb) => {
            match pr {
                ProcessResult::MultiKvpairs { pairs } => cb(Ok(pairs)),
                ProcessResult::Failed { err } => cb(Err(err)),
                _ => panic!("process result mismatch"),
            }
        }
        StorageCb::Locks(cb) => {
            match pr {
                ProcessResult::Locks { locks } => cb(Ok(locks)),
                ProcessResult::Failed { err } => cb(Err(err)),
                _ => panic!("process result mismatch"),
            }
        }
    }
}

/// Context for a running command.
pub struct RunningCtx {
    cid: u64,
    cmd: Option<Command>,
    lock: Lock,
    callback: Option<StorageCb>,
    tag: &'static str,
    latch_timer: Option<HistogramTimer>,
    _timer: HistogramTimer,
}

impl RunningCtx {
    /// Creates a context for a running command.
    pub fn new(cid: u64, cmd: Command, lock: Lock, cb: StorageCb) -> RunningCtx {
        let tag = cmd.tag();
        RunningCtx {
            cid: cid,
            cmd: Some(cmd),
            lock: lock,
            callback: Some(cb),
            tag: tag,
            latch_timer: Some(SCHED_LATCH_HISTOGRAM_VEC.with_label_values(&[tag]).start_timer()),
            _timer: SCHED_HISTOGRAM_VEC.with_label_values(&[tag]).start_timer(),
        }
    }
}

/// Creates a callback to receive async results of write prepare from the storage engine.
fn make_engine_cb(cid: u64, pr: ProcessResult, ch: SendCh<Msg>) -> EngineCallback<()> {
    Box::new(move |result: EngineResult<()>| {
        if let Err(e) = ch.send(Msg::WriteFinished {
            cid: cid,
            pr: pr,
            result: result,
        }) {
            panic!("send write finished to scheduler failed cid={}, err:{:?}",
                   cid,
                   e);
        }
    })
}

/// Scheduler which schedules the execution of `storage::Command`s.
pub struct Scheduler<T: RaftStoreRouter> {
    engine: Box<Engine>,

    // cid -> context
    cmd_ctxs: HashMap<u64, RunningCtx>,

    schedch: SendCh<Msg>,

    // cmd id generator
    id_alloc: u64,

    // write concurrency control
    latches: Latches,

    sched_too_busy_threshold: usize,

    // worker pool
    worker_pool: ThreadPool,

    raft_router: T,
}

impl<T: RaftStoreRouter> Scheduler<T> {
    /// Creates a scheduler.
    pub fn new(engine: Box<Engine>,
               schedch: SendCh<Msg>,
               concurrency: usize,
               worker_pool_size: usize,
<<<<<<< HEAD
               raft_router: T)
               -> Scheduler<T> {
=======
               sched_too_busy_threshold: usize)
               -> Scheduler {
>>>>>>> 7a87777b
        Scheduler {
            engine: engine,
            cmd_ctxs: HashMap::new(),
            schedch: schedch,
            id_alloc: 0,
            latches: Latches::new(concurrency),
            sched_too_busy_threshold: sched_too_busy_threshold,
            worker_pool: ThreadPool::new_with_name(thd_name!("sched-worker-pool"),
                                                   worker_pool_size),
            raft_router: raft_router,
        }
    }
}

/// Processes a read command within a worker thread, then posts `ReadFinished` message back to the
/// event loop.
fn process_read<T: RaftStoreRouter>(cid: u64,
                                    mut cmd: Command,
                                    ch: SendCh<Msg>,
                                    snapshot: Box<Snapshot>,
                                    router: T) {
    debug!("process read cmd(cid={}) in worker pool.", cid);
    SCHED_WORKER_COUNTER_VEC.with_label_values(&[cmd.tag(), "read"]).inc();

    let pr = match cmd {
        // Gets from the snapshot.
        Command::Get { ref key, start_ts, .. } => {
            let snap_store = SnapshotStore::new(snapshot.as_ref(), start_ts);
            let res = snap_store.get(key);
            match res {
                Ok(val) => ProcessResult::Value { value: val },
                Err(e) => ProcessResult::Failed { err: StorageError::from(e) },
            }
        }
        // Batch gets from the snapshot.
        Command::BatchGet { ref keys, start_ts, .. } => {
            let snap_store = SnapshotStore::new(snapshot.as_ref(), start_ts);
            match snap_store.batch_get(keys) {
                Ok(results) => {
                    let mut res = vec![];
                    for (k, v) in keys.into_iter().zip(results) {
                        match v {
                            Ok(Some(x)) => res.push(Ok((k.raw().unwrap(), x))),
                            Ok(None) => {}
                            Err(e) => res.push(Err(StorageError::from(e))),
                        }
                    }
                    ProcessResult::MultiKvpairs { pairs: res }
                }
                Err(e) => ProcessResult::Failed { err: StorageError::from(e) },
            }
        }
        // Scans a range starting with `start_key` up to `limit` rows from the snapshot.
        Command::Scan { ref start_key, limit, key_only, start_ts, .. } => {
            let snap_store = SnapshotStore::new(snapshot.as_ref(), start_ts);
            let res = snap_store.scanner(ScanMode::Forward, key_only)
                .and_then(|mut scanner| scanner.scan(start_key.clone(), limit))
                .and_then(|mut results| {
                    Ok(results.drain(..).map(|x| x.map_err(StorageError::from)).collect())
                });
            match res {
                Ok(pairs) => ProcessResult::MultiKvpairs { pairs: pairs },
                Err(e) => ProcessResult::Failed { err: e.into() },
            }
        }
        // Scans locks with timestamp <= `max_ts`
        Command::ScanLock { max_ts, .. } => {
            let mut reader = MvccReader::new(snapshot.as_ref(), Some(ScanMode::Forward));
            let res = reader.scan_lock(|lock| lock.ts <= max_ts)
                .map_err(Error::from)
                .and_then(|v| {
                    let mut locks = vec![];
                    for (key, lock) in v {
                        let mut lock_info = LockInfo::new();
                        lock_info.set_primary_lock(lock.primary);
                        lock_info.set_lock_version(lock.ts);
                        lock_info.set_key(try!(key.raw()));
                        locks.push(lock_info);
                    }
                    Ok(locks)
                });
            match res {
                Ok(locks) => ProcessResult::Locks { locks: locks },
                Err(e) => ProcessResult::Failed { err: e.into() },
            }
        }
        // Gets the lock with timestamp `start_ts`, then sends either a `Commit` command if the
        // lock has commit timestamp populated or a `Rollback` command otherwise.
        Command::ResolveLock { ref ctx, start_ts, commit_ts } => {
            let mut reader = MvccReader::new(snapshot.as_ref(), Some(ScanMode::Forward));
            let res = reader.scan_lock(|lock| lock.ts == start_ts)
                .map_err(Error::from)
                .and_then(|v| {
                    let keys = v.into_iter().map(|x| x.0).collect();
                    let next_cmd = match commit_ts {
                        Some(ts) => {
                            Command::Commit {
                                ctx: ctx.clone(),
                                keys: keys,
                                lock_ts: start_ts,
                                commit_ts: ts,
                            }
                        }
                        None => {
                            Command::Rollback {
                                ctx: ctx.clone(),
                                keys: keys,
                                start_ts: start_ts,
                            }
                        }
                    };
                    Ok(next_cmd)
                });
            match res {
                Ok(cmd) => ProcessResult::NextCommand { cmd: cmd },
                Err(e) => ProcessResult::Failed { err: e.into() },
            }
        }
        // Collects garbage.
        Command::Gc { ref ctx, safe_point, ref mut scan_key, .. } => {
            let mut reader = MvccReader::new(snapshot.as_ref(), Some(ScanMode::Forward));
            let res = reader.scan_keys(scan_key.take(), GC_BATCH_SIZE)
                .map_err(Error::from)
                .and_then(|(keys, next_start)| {
                    if keys.is_empty() {
                        Ok(None)
                    } else {
                        Ok(Some(Command::Gc {
                            ctx: ctx.clone(),
                            safe_point: safe_point,
                            scan_key: next_start,
                            keys: keys,
                        }))
                    }
                });
            match res {
                Ok(Some(cmd)) => ProcessResult::NextCommand { cmd: cmd },
                Ok(None) => {
                    // Notify corresponding peer to check region size after GC is done.
                    let region_id = ctx.get_region_id();
                    let peer_id = ctx.get_peer().get_id();
                    if let Err(e) = router.report_storage_gc(region_id, peer_id) {
                        error!("report storage gc for region {}, peer {} failed, err={:?}",
                               region_id,
                               peer_id,
                               e);
                    }

                    ProcessResult::Res
                }
                Err(e) => ProcessResult::Failed { err: e.into() },
            }
        }
        _ => panic!("unsupported read command"),
    };

    if let Err(e) = ch.send(Msg::ReadFinished { cid: cid, pr: pr }) {
        // Todo: if this happens we need to clean up command's context
        panic!("send read finished failed, cid={}, err={:?}", cid, e);
    }
}

/// Processes a write command within a worker thread, then posts either a `WritePrepareFinished`
/// message if successful or a `WritePrepareFailed` message back to the event loop.
fn process_write(cid: u64, cmd: Command, ch: SendCh<Msg>, snapshot: Box<Snapshot>) {
    SCHED_WORKER_COUNTER_VEC.with_label_values(&[cmd.tag(), "write"]).inc();
    if let Err(e) = process_write_impl(cid, cmd, ch.clone(), snapshot.as_ref()) {
        if let Err(err) = ch.send(Msg::WritePrepareFailed { cid: cid, err: e }) {
            // Todo: if this happens, lock will hold for ever
            panic!("send WritePrepareFailed message to channel failed. cid={}, err={:?}",
                   cid,
                   err);
        }
    }
}

fn process_write_impl(cid: u64,
                      mut cmd: Command,
                      ch: SendCh<Msg>,
                      snapshot: &Snapshot)
                      -> Result<()> {
    let (pr, modifies) = match cmd {
        Command::Prewrite { ref mutations, ref primary, start_ts, .. } => {
            let mut txn = MvccTxn::new(snapshot, start_ts, None);
            let mut results = vec![];
            for m in mutations {
                match txn.prewrite(m.clone(), primary) {
                    Ok(_) => results.push(Ok(())),
                    e @ Err(MvccError::KeyIsLocked { .. }) => results.push(e.map_err(Error::from)),
                    Err(e) => return Err(Error::from(e)),
                }
            }
            let res = results.drain(..).map(|x| x.map_err(StorageError::from)).collect();
            let pr = ProcessResult::MultiRes { results: res };
            (pr, txn.modifies())
        }
        Command::Commit { ref keys, lock_ts, commit_ts, .. } => {
            let mut txn = MvccTxn::new(snapshot, lock_ts, None);
            for k in keys {
                try!(txn.commit(&k, commit_ts));
            }

            let pr = ProcessResult::Res;
            (pr, txn.modifies())
        }
        Command::Cleanup { ref key, start_ts, .. } => {
            let mut txn = MvccTxn::new(snapshot, start_ts, None);
            try!(txn.rollback(&key));

            let pr = ProcessResult::Res;
            (pr, txn.modifies())
        }
        Command::Rollback { ref keys, start_ts, .. } => {
            let mut txn = MvccTxn::new(snapshot, start_ts, None);
            for k in keys {
                try!(txn.rollback(&k));
            }

            let pr = ProcessResult::Res;
            (pr, txn.modifies())
        }
        Command::Gc { ref ctx, safe_point, ref mut scan_key, ref keys } => {
            let mut txn = MvccTxn::new(snapshot, 0, Some(ScanMode::Mixed));
            for k in keys {
                try!(txn.gc(k, safe_point));
            }
            if scan_key.is_none() {
                (ProcessResult::Res, txn.modifies())
            } else {
                let pr = ProcessResult::NextCommand {
                    cmd: Command::Gc {
                        ctx: ctx.clone(),
                        safe_point: safe_point,
                        scan_key: scan_key.take(),
                        keys: vec![],
                    },
                };
                (pr, txn.modifies())
            }
        }
        _ => panic!("unsupported write command"),
    };

    box_try!(ch.send(Msg::WritePrepareFinished {
        cid: cid,
        cmd: cmd,
        pr: pr,
        to_be_write: modifies,
    }));

    Ok(())
}

/// Extracts the context of a command.
fn extract_ctx(cmd: &Command) -> &Context {
    match *cmd {
        Command::Get { ref ctx, .. } |
        Command::BatchGet { ref ctx, .. } |
        Command::Scan { ref ctx, .. } |
        Command::Prewrite { ref ctx, .. } |
        Command::Commit { ref ctx, .. } |
        Command::Cleanup { ref ctx, .. } |
        Command::Rollback { ref ctx, .. } |
        Command::ScanLock { ref ctx, .. } |
        Command::ResolveLock { ref ctx, .. } |
        Command::Gc { ref ctx, .. } => ctx,
    }
}

impl<T: RaftStoreRouter + 'static> Scheduler<T> {
    /// Generates the next command ID.
    fn gen_id(&mut self) -> u64 {
        self.id_alloc += 1;
        self.id_alloc
    }

    fn insert_ctx(&mut self, ctx: RunningCtx) {
        let cid = ctx.cid;
        if self.cmd_ctxs.insert(cid, ctx).is_some() {
            panic!("command cid={} shouldn't exist", cid);
        }
        SCHED_CONTEX_GAUGE.set(self.cmd_ctxs.len() as f64);
    }

    fn remove_ctx(&mut self, cid: u64) -> RunningCtx {
        let ctx = self.cmd_ctxs.remove(&cid).unwrap();
        assert_eq!(ctx.cid, cid);
        SCHED_CONTEX_GAUGE.set(self.cmd_ctxs.len() as f64);
        ctx
    }

    fn get_ctx_tag(&self, cid: u64) -> &'static str {
        let ctx = self.cmd_ctxs.get(&cid).unwrap();
        ctx.tag
    }

    /// Generates the lock for a command.
    ///
    /// Basically, read-only commands require no latches, write commands require latches hashed
    /// by the referenced keys.
    fn gen_lock(&self, cmd: &Command) -> Lock {
        match *cmd {
            Command::Prewrite { ref mutations, .. } => {
                let keys: Vec<&Key> = mutations.iter().map(|x| x.key()).collect();
                self.latches.gen_lock(&keys)
            }
            Command::Commit { ref keys, .. } |
            Command::Rollback { ref keys, .. } => self.latches.gen_lock(keys),
            Command::Cleanup { ref key, .. } => self.latches.gen_lock(&[key]),
            _ => Lock::new(vec![]),
        }
    }

    /// Delivers a command to a worker thread for processing.
    fn process_by_worker(&mut self, cid: u64, snapshot: Box<Snapshot>) {
        SCHED_STAGE_COUNTER_VEC.with_label_values(&[self.get_ctx_tag(cid), "process"]).inc();
        debug!("process cmd with snapshot, cid={}", cid);
        let cmd = {
            let ctx = &mut self.cmd_ctxs.get_mut(&cid).unwrap();
            assert_eq!(ctx.cid, cid);
            ctx.cmd.take().unwrap()
        };
        let ch = self.schedch.clone();
        let readcmd = cmd.readonly();
        if readcmd {
            let router = self.raft_router.clone();
            self.worker_pool
                .execute(move || process_read(cid, cmd, ch, snapshot, router));
        } else {
            self.worker_pool.execute(move || process_write(cid, cmd, ch, snapshot));
        }
    }

    /// Calls the callback with an error.
    fn finish_with_err(&mut self, cid: u64, err: Error) {
        debug!("command cid={}, finished with error", cid);
        SCHED_STAGE_COUNTER_VEC.with_label_values(&[self.get_ctx_tag(cid), "error"]).inc();

        let mut ctx = self.remove_ctx(cid);
        let cb = ctx.callback.take().unwrap();
        let pr = ProcessResult::Failed { err: StorageError::from(err) };
        execute_callback(cb, pr);

        self.release_lock(&ctx.lock, cid);
    }

    /// Extracts the context of a command.
    fn extract_context(&self, cid: u64) -> &Context {
        let ctx = &self.cmd_ctxs.get(&cid).unwrap();
        assert_eq!(ctx.cid, cid);
        extract_ctx(ctx.cmd.as_ref().unwrap())
    }

    /// Event handler for new command.
    ///
    /// This method will try to acquire all the necessary latches. If all the necessary latches are
    /// acquired,  the method initiates a get snapshot operation for furthur processing; otherwise,
    /// the method adds the command to the waiting queue(s).   The command will be handled later in
    /// `lock_and_get_snapshot` when its turn comes.
    ///
    /// Note that once a command is ready to execute, the snapshot is always up-to-date during the
    /// execution because 1) all the conflicting commands (if any) must be in the waiting queues;
    /// 2) there may be non-conflicitng commands running concurrently, but it doesn't matter.
    fn schedule_command(&mut self, cmd: Command, callback: StorageCb) {
        SCHED_STAGE_COUNTER_VEC.with_label_values(&[cmd.tag(), "new"]).inc();
        let cid = self.gen_id();
        debug!("received new command, cid={}, cmd={}", cid, cmd);
        let lock = self.gen_lock(&cmd);
        let ctx = RunningCtx::new(cid, cmd, lock, callback);
        self.insert_ctx(ctx);
        self.lock_and_get_snapshot(cid);
    }

    fn too_busy(&self) -> bool {
        self.cmd_ctxs.len() >= self.sched_too_busy_threshold
    }

    fn on_receive_new_cmd(&mut self, cmd: Command, callback: StorageCb) {
        // write flow control
        if !cmd.readonly() && self.too_busy() {
            execute_callback(callback,
                             ProcessResult::Failed { err: StorageError::SchedTooBusy });
        } else {
            self.schedule_command(cmd, callback);
        }
    }

    /// Tries to acquire all the required latches for a command.
    ///
    /// Returns true if successful; returns false otherwise.
    fn acquire_lock(&mut self, cid: u64) -> bool {
        let mut ctx = &mut self.cmd_ctxs.get_mut(&cid).unwrap();
        assert_eq!(ctx.cid, cid);
        let ok = self.latches.acquire(&mut ctx.lock, cid);
        if ok {
            ctx.latch_timer.take();
        }
        ok
    }

    /// Initiates an async operation to get a snapshot from the storage engine, then posts a
    /// `SnapshotFinished` message back to the event loop when it finishes.
    fn get_snapshot(&mut self, cid: u64) {
        SCHED_STAGE_COUNTER_VEC.with_label_values(&[self.get_ctx_tag(cid), "snapshot"]).inc();
        let ch = self.schedch.clone();
        let cb = box move |snapshot: EngineResult<Box<Snapshot>>| {
            if let Err(e) = ch.send(Msg::SnapshotFinished {
                cid: cid,
                snapshot: snapshot,
            }) {
                panic!("send SnapshotFinish failed cmd id {}, err {:?}", cid, e);
            }
        };

        if let Err(e) = self.engine.async_snapshot(self.extract_context(cid), cb) {
            SCHED_STAGE_COUNTER_VEC.with_label_values(&[self.get_ctx_tag(cid), "async_snap_err"])
                .inc();
            self.finish_with_err(cid, Error::from(e));
        }
    }

    /// Event handler for the completion of get snapshot.
    ///
    /// Delivers the command along with the snapshot to a worker thread to execute.
    fn on_snapshot_finished(&mut self, cid: u64, snapshot: EngineResult<Box<Snapshot>>) {
        debug!("receive snapshot finish msg for cid={}", cid);
        match snapshot {
            Ok(snapshot) => {
                SCHED_STAGE_COUNTER_VEC.with_label_values(&[self.get_ctx_tag(cid), "snapshot_ok"])
                    .inc();
                self.process_by_worker(cid, snapshot);
            }
            Err(e) => {
                SCHED_STAGE_COUNTER_VEC.with_label_values(&[self.get_ctx_tag(cid), "snapshot_err"])
                    .inc();
                self.finish_with_err(cid, Error::from(e));
            }
        }
    }

    /// Event handler for the success of read.
    ///
    /// If a next command is present, continues to execute; otherwise, delivers the result to the
    /// callback.
    fn on_read_finished(&mut self, cid: u64, pr: ProcessResult) {
        debug!("read command(cid={}) finished", cid);
        let mut ctx = self.remove_ctx(cid);
        SCHED_STAGE_COUNTER_VEC.with_label_values(&[ctx.tag, "read_finish"]).inc();
        let cb = ctx.callback.take().unwrap();
        if let ProcessResult::NextCommand { cmd } = pr {
            SCHED_STAGE_COUNTER_VEC.with_label_values(&[ctx.tag, "next_cmd"]).inc();
            self.schedule_command(cmd, cb);
        } else {
            execute_callback(cb, pr);
        }

        self.release_lock(&ctx.lock, cid);
    }

    /// Event handler for the failure of write prepare.
    ///
    /// Write prepare failure typically means conflicting transactions are detected. Delivers the
    /// error to the callback, and releases the latches.
    fn on_write_prepare_failed(&mut self, cid: u64, e: Error) {
        debug!("write command(cid={}) failed at prewrite.", cid);
        SCHED_STAGE_COUNTER_VEC.with_label_values(&[self.get_ctx_tag(cid), "prepare_write_err"])
            .inc();
        self.finish_with_err(cid, e);
    }

    /// Event handler for the success of write prepare.
    ///
    /// Initiates an async write operation on the storage engine, there'll be a `WriteFinished`
    /// message when it finishes.
    fn on_write_prepare_finished(&mut self,
                                 cid: u64,
                                 cmd: Command,
                                 pr: ProcessResult,
                                 to_be_write: Vec<Modify>) {
        SCHED_STAGE_COUNTER_VEC.with_label_values(&[self.get_ctx_tag(cid), "write"]).inc();
        if to_be_write.is_empty() {
            return self.on_write_finished(cid, pr, Ok(()));
        }
        let engine_cb = make_engine_cb(cid, pr, self.schedch.clone());
        if let Err(e) = self.engine.async_write(extract_ctx(&cmd), to_be_write, engine_cb) {
            SCHED_STAGE_COUNTER_VEC.with_label_values(&[self.get_ctx_tag(cid), "async_write_err"])
                .inc();
            self.finish_with_err(cid, Error::from(e));
        }
    }

    /// Event handler for the success of write.
    fn on_write_finished(&mut self, cid: u64, pr: ProcessResult, result: EngineResult<()>) {
        SCHED_STAGE_COUNTER_VEC.with_label_values(&[self.get_ctx_tag(cid), "write_finish"]).inc();
        debug!("write finished for command, cid={}", cid);
        let mut ctx = self.remove_ctx(cid);
        let cb = ctx.callback.take().unwrap();
        let pr = match result {
            Ok(()) => pr,
            Err(e) => ProcessResult::Failed { err: ::storage::Error::from(e) },
        };
        if let ProcessResult::NextCommand { cmd } = pr {
            SCHED_STAGE_COUNTER_VEC.with_label_values(&[ctx.tag, "next_cmd"]).inc();
            self.schedule_command(cmd, cb);
        } else {
            execute_callback(cb, pr);
        }

        self.release_lock(&ctx.lock, cid);
    }

    /// Releases all the latches held by a command.
    fn release_lock(&mut self, lock: &Lock, cid: u64) {
        let wakeup_list = self.latches.release(lock, cid);
        for wcid in wakeup_list {
            self.lock_and_get_snapshot(wcid);
        }
    }

    /// Tries to acquire all the necessary latches. If all the necessary latches are acquired,
    /// the method initiates a get snapshot operation for furthur processing.
    fn lock_and_get_snapshot(&mut self, cid: u64) {
        if self.acquire_lock(cid) {
            self.get_snapshot(cid);
        }
    }

    /// Shuts down the event loop.
    fn shutdown(&mut self, event_loop: &mut EventLoop<Self>) {
        info!("receive shutdown command");
        event_loop.shutdown();
    }
}

/// Handler of the scheduler event loop.
impl<T: RaftStoreRouter + 'static> mio::Handler for Scheduler<T> {
    type Timeout = ();
    type Message = Msg;

    /// Event handler for message events.
    fn notify(&mut self, event_loop: &mut EventLoop<Self>, msg: Msg) {
        match msg {
            Msg::Quit => self.shutdown(event_loop),
            Msg::RawCmd { cmd, cb } => self.on_receive_new_cmd(cmd, cb),
            Msg::SnapshotFinished { cid, snapshot } => self.on_snapshot_finished(cid, snapshot),
            Msg::ReadFinished { cid, pr } => self.on_read_finished(cid, pr),
            Msg::WritePrepareFinished { cid, cmd, pr, to_be_write } => {
                self.on_write_prepare_finished(cid, cmd, pr, to_be_write)
            }
            Msg::WritePrepareFailed { cid, err } => self.on_write_prepare_failed(cid, err),
            Msg::WriteFinished { cid, pr, result } => self.on_write_finished(cid, pr, result),
        }
    }

    /// Handler for tick events.
    fn tick(&mut self, event_loop: &mut EventLoop<Self>) {
        if !event_loop.is_running() {
            // stop work threads if has
        }
    }
}<|MERGE_RESOLUTION|>--- conflicted
+++ resolved
@@ -219,13 +219,9 @@
                schedch: SendCh<Msg>,
                concurrency: usize,
                worker_pool_size: usize,
-<<<<<<< HEAD
+               sched_too_busy_threshold: usize,
                raft_router: T)
                -> Scheduler<T> {
-=======
-               sched_too_busy_threshold: usize)
-               -> Scheduler {
->>>>>>> 7a87777b
         Scheduler {
             engine: engine,
             cmd_ctxs: HashMap::new(),
